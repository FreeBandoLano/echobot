<<<<<<< HEAD
"""Main entry point for the Radio Synopsis application."""

import argparse
import sys
import logging
from datetime import date, datetime
from pathlib import Path

# REMOVE: from fastapi import FastAPI

from config import Config
from database import db
from scheduler import scheduler
# IMPORT the app from web_app and the start function
from web_app import app, start_web_server
from audio_recorder import recorder
from transcription import transcriber
from summarization import summarizer

def get_local_date() -> date:
    """Get today's date in the configured timezone."""
    return datetime.now(Config.TIMEZONE).date()

# Set up logging
logging.basicConfig(
    level=logging.INFO,
    format='%(asctime)s - %(name)s - %(levelname)s - %(message)s',
    handlers=[
        logging.StreamHandler(),
        logging.FileHandler('radio_synopsis.log')
    ]
)
logger = logging.getLogger(__name__)

# REMOVE: app = FastAPI()  -- We now import it from web_app.py

def setup_directories():
    """Ensure all required directories exist."""
    directories = [
        Config.AUDIO_DIR,
        Config.TRANSCRIPTS_DIR,
        Config.SUMMARIES_DIR,
        Config.WEB_DIR,
        Path("templates"),
        Path("static")
    ]
    
    for directory in directories:
        directory.mkdir(parents=True, exist_ok=True)
        logger.info(f"Directory ready: {directory}")

def test_system():
    """Test all system components."""
    logger.info("Running system tests...")
    
    # Test database
    try:
        with db.get_connection() as conn:
            conn.execute("SELECT 1").fetchone()
        logger.info("✓ Database connection successful")
    except Exception as e:
        logger.error(f"✗ Database test failed: {e}")
        return False
    
    # Test audio recording (short test)
    try:
        success = recorder.test_recording(5)
        if success:
            logger.info("✓ Audio recording test successful")
        else:
            logger.warning("⚠ Audio recording test failed (may need audio source configuration)")
    except Exception as e:
        logger.error(f"✗ Audio recording test error: {e}")
    
    # Test OpenAI API
    try:
        # Simple test with transcriber client
        logger.info("✓ OpenAI API key configured")
    except Exception as e:
        logger.error(f"✗ OpenAI API test failed: {e}")
        return False
    
    logger.info("System tests completed")
    return True

def run_scheduler():
    """Run the scheduler service."""
    logger.info("Starting scheduler service...")
    
    try:
        logger.info("Calling scheduler.start()...")
        scheduler.start()
        logger.info(f"Scheduler started successfully. Running: {scheduler.running}")
        
        # Keep running
        import time
        while scheduler.running:
            logger.debug("Scheduler still running, sleeping 60s...")
            time.sleep(60)
            
        logger.warning("Scheduler loop ended - scheduler.running is False")
            
    except Exception as e:
        logger.error(f"Scheduler error: {e}", exc_info=True)
    except KeyboardInterrupt:
        logger.info("Scheduler interrupted by user")
    finally:
        logger.info("Stopping scheduler...")
        scheduler.stop()

def run_web_server():
    """Run the web server."""
    logger.info("Starting web server...")
    start_web_server()

def run_manual_recording(block_code: str):
    """Run manual recording for a specific block."""
    if block_code not in Config.BLOCKS:
        logger.error(f"Invalid block code: {block_code}")
        return False
    
    logger.info(f"Starting manual recording for Block {block_code}")
    success = scheduler.run_manual_recording(block_code)
    
    if success:
        logger.info(f"Recording completed successfully for Block {block_code}")
    else:
        logger.error(f"Recording failed for Block {block_code}")
    
    return success

def run_manual_processing(block_code: str, show_date: str = None):
    """Run manual processing for a specific block."""
    if block_code not in Config.BLOCKS:
        logger.error(f"Invalid block code: {block_code}")
        return False
    
    if show_date:
        try:
            from datetime import datetime
            parsed_date = datetime.strptime(show_date, '%Y-%m-%d').date()
        except ValueError:
            logger.error(f"Invalid date format: {show_date}. Use YYYY-MM-DD")
            return False
    else:
        parsed_date = get_local_date()
    
    logger.info(f"Starting manual processing for Block {block_code} on {parsed_date}")
    success = scheduler.run_manual_processing(block_code, parsed_date)
    
    if success:
        logger.info(f"Processing completed successfully for Block {block_code}")
    else:
        logger.error(f"Processing failed for Block {block_code}")
    
    return success

def create_daily_digest(show_date: str = None):
    """Create daily digest for a specific date."""
    if show_date:
        try:
            from datetime import datetime
            parsed_date = datetime.strptime(show_date, '%Y-%m-%d').date()
        except ValueError:
            logger.error(f"Invalid date format: {show_date}. Use YYYY-MM-DD")
            return False
    else:
        parsed_date = get_local_date()
    
    logger.info(f"Creating daily digest for {parsed_date}")
    digest = summarizer.create_daily_digest(parsed_date)
    
    if digest:
        logger.info("Daily digest created successfully")
        print(f"\nDaily digest saved to: {Config.SUMMARIES_DIR / f'{parsed_date}_daily_digest.txt'}")
        return True
    else:
        logger.error("Daily digest creation failed")
        return False

def main():
    """Main entry point."""
    parser = argparse.ArgumentParser(description="Radio Synopsis Application")
    
    subparsers = parser.add_subparsers(dest='command', help='Available commands')
    
    # Setup command
    setup_parser = subparsers.add_parser('setup', help='Set up directories and test system')
    
    # Scheduler command
    schedule_parser = subparsers.add_parser('schedule', help='Run the scheduler service')
    
    # Web server command
    web_parser = subparsers.add_parser('web', help='Run the web server')
    web_parser.add_argument('--with-scheduler', action='store_true', help='Start scheduler along with web server')
    
    # Manual recording command
    record_parser = subparsers.add_parser('record', help='Manually record a block')
    record_parser.add_argument('block_code', choices=['A', 'B', 'C', 'D'], help='Block code to record')
    
    # Manual processing command
    process_parser = subparsers.add_parser('process', help='Manually process a block')
    process_parser.add_argument('block_code', choices=['A', 'B', 'C', 'D'], help='Block code to process')
    process_parser.add_argument('--date', help='Date in YYYY-MM-DD format (default: today)')
    
    # Daily digest command
    digest_parser = subparsers.add_parser('digest', help='Create daily digest')
    digest_parser.add_argument('--date', help='Date in YYYY-MM-DD format (default: today)')
    
    # All-in-one command
    all_parser = subparsers.add_parser('run', help='Run both scheduler and web server')
    
    args = parser.parse_args()
    
    if not args.command:
        parser.print_help()
        return
    
    # Setup directories first
    setup_directories()
    
    if args.command == 'setup':
        logger.info("Setting up Radio Synopsis system...")
        success = test_system()
        if success:
            print("\n✓ Setup completed successfully!")
            print(f"Next steps:")
            print(f"1. Copy config.env.example to .env and configure your settings")
            print(f"2. Set your OPENAI_API_KEY in .env")
            print(f"3. Configure RADIO_STREAM_URL or AUDIO_INPUT_DEVICE in .env")
            print(f"4. Run 'python main.py web' to start the web interface")
            print(f"5. Run 'python main.py schedule' to start automated recording")
        else:
            print("\n✗ Setup failed. Check the logs for details.")
            sys.exit(1)
    
    elif args.command == 'schedule':
        run_scheduler()
    
    elif args.command == 'web':
        # Check if user wants scheduler with web server
        if hasattr(args, 'with_scheduler') and args.with_scheduler:
            import threading
            import time
            
            # Start scheduler in background
            scheduler_thread = threading.Thread(target=run_scheduler, daemon=True)
            scheduler_thread.start()
            
            # Give scheduler time to start
            time.sleep(2)
            logger.info("Web server starting with scheduler enabled")
        
        run_web_server()
    
    elif args.command == 'record':
        success = run_manual_recording(args.block_code)
        sys.exit(0 if success else 1)
    
    elif args.command == 'process':
        success = run_manual_processing(args.block_code, args.date)
        sys.exit(0 if success else 1)
    
    elif args.command == 'digest':
        success = create_daily_digest(args.date)
        sys.exit(0 if success else 1)
    
    elif args.command == 'run':
        import threading
        import time
        
        # Start scheduler in background
        scheduler_thread = threading.Thread(target=run_scheduler, daemon=True)
        scheduler_thread.start()
        
        # Give scheduler time to start
        time.sleep(2)
        
        # Start web server (this will block)
        run_web_server()

if __name__ == "__main__":
    main()
=======
"""Main entry point for the Radio Synopsis application."""

import argparse
import sys
import logging
from datetime import date
from pathlib import Path

from config import Config
from database import db
from scheduler import scheduler
from web_app import app, start_web_server
from audio_recorder import recorder
from transcription import transcriber
from summarization import summarizer
from version import get_version_string, print_version_info

# Set up logging
logging.basicConfig(
    level=logging.INFO,
    format='%(asctime)s - %(name)s - %(levelname)s - %(message)s',
    handlers=[
        logging.StreamHandler(),
        logging.FileHandler('radio_synopsis.log')
    ]
)
logger = logging.getLogger(__name__)

def setup_directories():
    """Ensure all required directories exist."""
    directories = [
        Config.AUDIO_DIR,
        Config.TRANSCRIPTS_DIR,
        Config.SUMMARIES_DIR,
        Config.WEB_DIR,
        Path("templates"),
        Path("static")
    ]
    
    for directory in directories:
        directory.mkdir(parents=True, exist_ok=True)
        logger.info(f"Directory ready: {directory}")

def test_system():
    """Test all system components."""
    logger.info("Running system tests...")
    
    # Test database
    try:
        with db.get_connection() as conn:
            conn.execute("SELECT 1").fetchone()
        logger.info("✓ Database connection successful")
    except Exception as e:
        logger.error(f"✗ Database test failed: {e}")
        return False
    
    # Test audio recording (short test)
    try:
        success = recorder.test_recording(5)
        if success:
            logger.info("✓ Audio recording test successful")
        else:
            logger.warning("⚠ Audio recording test failed (may need audio source configuration)")
    except Exception as e:
        logger.error(f"✗ Audio recording test error: {e}")
    
    # Test OpenAI API
    try:
        # Simple test with transcriber client
        logger.info("✓ OpenAI API key configured")
    except Exception as e:
        logger.error(f"✗ OpenAI API test failed: {e}")
        return False
    
    logger.info("System tests completed")
    return True

def run_scheduler():
    """Run the scheduler service."""
    logger.info("Starting scheduler service...")
    
    try:
        scheduler.start()
        logger.info("Scheduler started successfully")
        
        # Keep running
        import time
        while scheduler.running:
            time.sleep(60)
            
    except KeyboardInterrupt:
        logger.info("Scheduler interrupted by user")
    finally:
        scheduler.stop()

def run_web_server():
    """Run the web server."""
    logger.info("Starting web server...")
    start_web_server()

def run_manual_recording(block_code: str):
    """Run manual recording for a specific block."""
    # Find which program this block belongs to
    program_key, program_config = Config.get_program_by_block(block_code)
    
    if not program_key:
        logger.error(f"Invalid block code: {block_code}")
        return False
    
    logger.info(f"Starting manual recording for Block {block_code} ({program_config['name']})")
    success = scheduler.run_manual_recording(block_code, program_key)
    
    if success:
        logger.info(f"Recording completed successfully for Block {block_code}")
    else:
        logger.error(f"Recording failed for Block {block_code}")
    
    return success

def run_manual_processing(block_code: str, show_date: str = None):
    """Run manual processing for a specific block."""
    # Find which program this block belongs to
    program_key, program_config = Config.get_program_by_block(block_code)
    
    if not program_key:
        logger.error(f"Invalid block code: {block_code}")
        return False
    
    if show_date:
        try:
            from datetime import datetime
            parsed_date = datetime.strptime(show_date, '%Y-%m-%d').date()
        except ValueError:
            logger.error(f"Invalid date format: {show_date}. Use YYYY-MM-DD")
            return False
    else:
        parsed_date = date.today()
    
    logger.info(f"Starting manual processing for Block {block_code} ({program_config['name']}) on {parsed_date}")
    success = scheduler.run_manual_processing(block_code, parsed_date, program_key)
    
    if success:
        logger.info(f"Processing completed successfully for Block {block_code}")
    else:
        logger.error(f"Processing failed for Block {block_code}")
    
    return success

def create_daily_digest(show_date: str = None):
    """Create daily digest for a specific date."""
    if show_date:
        try:
            from datetime import datetime
            parsed_date = datetime.strptime(show_date, '%Y-%m-%d').date()
        except ValueError:
            logger.error(f"Invalid date format: {show_date}. Use YYYY-MM-DD")
            return False
    else:
        parsed_date = date.today()
    
    logger.info(f"Creating daily digest for {parsed_date}")
    digest = summarizer.create_daily_digest(parsed_date)
    
    if digest:
        logger.info("Daily digest created successfully")
        print(f"\nDaily digest saved to: {Config.SUMMARIES_DIR / f'{parsed_date}_daily_digest.txt'}")
        return True
    else:
        logger.error("Daily digest creation failed")
        return False

def main():
    """Main entry point."""
    parser = argparse.ArgumentParser(description="Radio Synopsis Application")
    parser.add_argument('--version', action='version', version=get_version_string())
    
    subparsers = parser.add_subparsers(dest='command', help='Available commands')
    
    # Setup command
    setup_parser = subparsers.add_parser('setup', help='Set up directories and test system')
    
    # Version command
    version_parser = subparsers.add_parser('version', help='Show detailed version information')
    
    # Scheduler command
    schedule_parser = subparsers.add_parser('schedule', help='Run the scheduler service')
    
    # Web server command
    web_parser = subparsers.add_parser('web', help='Run the web server')
    
    # Manual recording command
    record_parser = subparsers.add_parser('record', help='Manually record a block')
    record_parser.add_argument('block_code', choices=['A', 'B', 'C', 'D', 'E', 'F'], help='Block code to record')
    
    # Manual processing command
    process_parser = subparsers.add_parser('process', help='Manually process a block')
    process_parser.add_argument('block_code', choices=['A', 'B', 'C', 'D', 'E', 'F'], help='Block code to process')
    process_parser.add_argument('--date', help='Date in YYYY-MM-DD format (default: today)')
    
    # Daily digest command
    digest_parser = subparsers.add_parser('digest', help='Create daily digest')
    digest_parser.add_argument('--date', help='Date in YYYY-MM-DD format (default: today)')
    
    # All-in-one command
    all_parser = subparsers.add_parser('run', help='Run both scheduler and web server')
    
    args = parser.parse_args()
    
    if not args.command:
        parser.print_help()
        return
    
    # Setup directories first
    setup_directories()
    
    if args.command == 'setup':
        logger.info("Setting up Radio Synopsis system...")
        success = test_system()
        if success:
            print("\n✓ Setup completed successfully!")
            print(f"Next steps:")
            print(f"1. Copy .env.example to .env and configure your settings")
            print(f"2. Set your OPENAI_API_KEY in .env")
            print(f"3. Configure RADIO_STREAM_URL or AUDIO_INPUT_DEVICE in .env")
            print(f"4. Install FFmpeg if not available: apt install ffmpeg (Linux) or brew install ffmpeg (Mac)")
            print(f"5. Run 'python main.py web' to start the web interface")
            print(f"6. Run 'python main.py schedule' to start automated recording")
        else:
            print("\n✗ Setup failed. Check the logs for details.")
            sys.exit(1)
    
    elif args.command == 'version':
        print_version_info()
    
    elif args.command == 'schedule':
        run_scheduler()
    
    elif args.command == 'web':
        run_web_server()
    
    elif args.command == 'record':
        success = run_manual_recording(args.block_code)
        sys.exit(0 if success else 1)
    
    elif args.command == 'process':
        success = run_manual_processing(args.block_code, args.date)
        sys.exit(0 if success else 1)
    
    elif args.command == 'digest':
        success = create_daily_digest(args.date)
        sys.exit(0 if success else 1)
    
    elif args.command == 'run':
        import threading
        import time
        
        # Start scheduler in background
        scheduler_thread = threading.Thread(target=run_scheduler, daemon=True)
        scheduler_thread.start()
        
        # Give scheduler time to start
        time.sleep(2)
        
        # Start web server (this will block)
        run_web_server()

if __name__ == "__main__":
    main()
>>>>>>> 48c17a38
<|MERGE_RESOLUTION|>--- conflicted
+++ resolved
@@ -1,288 +1,3 @@
-<<<<<<< HEAD
-"""Main entry point for the Radio Synopsis application."""
-
-import argparse
-import sys
-import logging
-from datetime import date, datetime
-from pathlib import Path
-
-# REMOVE: from fastapi import FastAPI
-
-from config import Config
-from database import db
-from scheduler import scheduler
-# IMPORT the app from web_app and the start function
-from web_app import app, start_web_server
-from audio_recorder import recorder
-from transcription import transcriber
-from summarization import summarizer
-
-def get_local_date() -> date:
-    """Get today's date in the configured timezone."""
-    return datetime.now(Config.TIMEZONE).date()
-
-# Set up logging
-logging.basicConfig(
-    level=logging.INFO,
-    format='%(asctime)s - %(name)s - %(levelname)s - %(message)s',
-    handlers=[
-        logging.StreamHandler(),
-        logging.FileHandler('radio_synopsis.log')
-    ]
-)
-logger = logging.getLogger(__name__)
-
-# REMOVE: app = FastAPI()  -- We now import it from web_app.py
-
-def setup_directories():
-    """Ensure all required directories exist."""
-    directories = [
-        Config.AUDIO_DIR,
-        Config.TRANSCRIPTS_DIR,
-        Config.SUMMARIES_DIR,
-        Config.WEB_DIR,
-        Path("templates"),
-        Path("static")
-    ]
-    
-    for directory in directories:
-        directory.mkdir(parents=True, exist_ok=True)
-        logger.info(f"Directory ready: {directory}")
-
-def test_system():
-    """Test all system components."""
-    logger.info("Running system tests...")
-    
-    # Test database
-    try:
-        with db.get_connection() as conn:
-            conn.execute("SELECT 1").fetchone()
-        logger.info("✓ Database connection successful")
-    except Exception as e:
-        logger.error(f"✗ Database test failed: {e}")
-        return False
-    
-    # Test audio recording (short test)
-    try:
-        success = recorder.test_recording(5)
-        if success:
-            logger.info("✓ Audio recording test successful")
-        else:
-            logger.warning("⚠ Audio recording test failed (may need audio source configuration)")
-    except Exception as e:
-        logger.error(f"✗ Audio recording test error: {e}")
-    
-    # Test OpenAI API
-    try:
-        # Simple test with transcriber client
-        logger.info("✓ OpenAI API key configured")
-    except Exception as e:
-        logger.error(f"✗ OpenAI API test failed: {e}")
-        return False
-    
-    logger.info("System tests completed")
-    return True
-
-def run_scheduler():
-    """Run the scheduler service."""
-    logger.info("Starting scheduler service...")
-    
-    try:
-        logger.info("Calling scheduler.start()...")
-        scheduler.start()
-        logger.info(f"Scheduler started successfully. Running: {scheduler.running}")
-        
-        # Keep running
-        import time
-        while scheduler.running:
-            logger.debug("Scheduler still running, sleeping 60s...")
-            time.sleep(60)
-            
-        logger.warning("Scheduler loop ended - scheduler.running is False")
-            
-    except Exception as e:
-        logger.error(f"Scheduler error: {e}", exc_info=True)
-    except KeyboardInterrupt:
-        logger.info("Scheduler interrupted by user")
-    finally:
-        logger.info("Stopping scheduler...")
-        scheduler.stop()
-
-def run_web_server():
-    """Run the web server."""
-    logger.info("Starting web server...")
-    start_web_server()
-
-def run_manual_recording(block_code: str):
-    """Run manual recording for a specific block."""
-    if block_code not in Config.BLOCKS:
-        logger.error(f"Invalid block code: {block_code}")
-        return False
-    
-    logger.info(f"Starting manual recording for Block {block_code}")
-    success = scheduler.run_manual_recording(block_code)
-    
-    if success:
-        logger.info(f"Recording completed successfully for Block {block_code}")
-    else:
-        logger.error(f"Recording failed for Block {block_code}")
-    
-    return success
-
-def run_manual_processing(block_code: str, show_date: str = None):
-    """Run manual processing for a specific block."""
-    if block_code not in Config.BLOCKS:
-        logger.error(f"Invalid block code: {block_code}")
-        return False
-    
-    if show_date:
-        try:
-            from datetime import datetime
-            parsed_date = datetime.strptime(show_date, '%Y-%m-%d').date()
-        except ValueError:
-            logger.error(f"Invalid date format: {show_date}. Use YYYY-MM-DD")
-            return False
-    else:
-        parsed_date = get_local_date()
-    
-    logger.info(f"Starting manual processing for Block {block_code} on {parsed_date}")
-    success = scheduler.run_manual_processing(block_code, parsed_date)
-    
-    if success:
-        logger.info(f"Processing completed successfully for Block {block_code}")
-    else:
-        logger.error(f"Processing failed for Block {block_code}")
-    
-    return success
-
-def create_daily_digest(show_date: str = None):
-    """Create daily digest for a specific date."""
-    if show_date:
-        try:
-            from datetime import datetime
-            parsed_date = datetime.strptime(show_date, '%Y-%m-%d').date()
-        except ValueError:
-            logger.error(f"Invalid date format: {show_date}. Use YYYY-MM-DD")
-            return False
-    else:
-        parsed_date = get_local_date()
-    
-    logger.info(f"Creating daily digest for {parsed_date}")
-    digest = summarizer.create_daily_digest(parsed_date)
-    
-    if digest:
-        logger.info("Daily digest created successfully")
-        print(f"\nDaily digest saved to: {Config.SUMMARIES_DIR / f'{parsed_date}_daily_digest.txt'}")
-        return True
-    else:
-        logger.error("Daily digest creation failed")
-        return False
-
-def main():
-    """Main entry point."""
-    parser = argparse.ArgumentParser(description="Radio Synopsis Application")
-    
-    subparsers = parser.add_subparsers(dest='command', help='Available commands')
-    
-    # Setup command
-    setup_parser = subparsers.add_parser('setup', help='Set up directories and test system')
-    
-    # Scheduler command
-    schedule_parser = subparsers.add_parser('schedule', help='Run the scheduler service')
-    
-    # Web server command
-    web_parser = subparsers.add_parser('web', help='Run the web server')
-    web_parser.add_argument('--with-scheduler', action='store_true', help='Start scheduler along with web server')
-    
-    # Manual recording command
-    record_parser = subparsers.add_parser('record', help='Manually record a block')
-    record_parser.add_argument('block_code', choices=['A', 'B', 'C', 'D'], help='Block code to record')
-    
-    # Manual processing command
-    process_parser = subparsers.add_parser('process', help='Manually process a block')
-    process_parser.add_argument('block_code', choices=['A', 'B', 'C', 'D'], help='Block code to process')
-    process_parser.add_argument('--date', help='Date in YYYY-MM-DD format (default: today)')
-    
-    # Daily digest command
-    digest_parser = subparsers.add_parser('digest', help='Create daily digest')
-    digest_parser.add_argument('--date', help='Date in YYYY-MM-DD format (default: today)')
-    
-    # All-in-one command
-    all_parser = subparsers.add_parser('run', help='Run both scheduler and web server')
-    
-    args = parser.parse_args()
-    
-    if not args.command:
-        parser.print_help()
-        return
-    
-    # Setup directories first
-    setup_directories()
-    
-    if args.command == 'setup':
-        logger.info("Setting up Radio Synopsis system...")
-        success = test_system()
-        if success:
-            print("\n✓ Setup completed successfully!")
-            print(f"Next steps:")
-            print(f"1. Copy config.env.example to .env and configure your settings")
-            print(f"2. Set your OPENAI_API_KEY in .env")
-            print(f"3. Configure RADIO_STREAM_URL or AUDIO_INPUT_DEVICE in .env")
-            print(f"4. Run 'python main.py web' to start the web interface")
-            print(f"5. Run 'python main.py schedule' to start automated recording")
-        else:
-            print("\n✗ Setup failed. Check the logs for details.")
-            sys.exit(1)
-    
-    elif args.command == 'schedule':
-        run_scheduler()
-    
-    elif args.command == 'web':
-        # Check if user wants scheduler with web server
-        if hasattr(args, 'with_scheduler') and args.with_scheduler:
-            import threading
-            import time
-            
-            # Start scheduler in background
-            scheduler_thread = threading.Thread(target=run_scheduler, daemon=True)
-            scheduler_thread.start()
-            
-            # Give scheduler time to start
-            time.sleep(2)
-            logger.info("Web server starting with scheduler enabled")
-        
-        run_web_server()
-    
-    elif args.command == 'record':
-        success = run_manual_recording(args.block_code)
-        sys.exit(0 if success else 1)
-    
-    elif args.command == 'process':
-        success = run_manual_processing(args.block_code, args.date)
-        sys.exit(0 if success else 1)
-    
-    elif args.command == 'digest':
-        success = create_daily_digest(args.date)
-        sys.exit(0 if success else 1)
-    
-    elif args.command == 'run':
-        import threading
-        import time
-        
-        # Start scheduler in background
-        scheduler_thread = threading.Thread(target=run_scheduler, daemon=True)
-        scheduler_thread.start()
-        
-        # Give scheduler time to start
-        time.sleep(2)
-        
-        # Start web server (this will block)
-        run_web_server()
-
-if __name__ == "__main__":
-    main()
-=======
 """Main entry point for the Radio Synopsis application."""
 
 import argparse
@@ -550,5 +265,4 @@
         run_web_server()
 
 if __name__ == "__main__":
-    main()
->>>>>>> 48c17a38
+    main()