--- conflicted
+++ resolved
@@ -1,528 +1,3 @@
-<<<<<<< HEAD
-
-<!DOCTYPE html>
-<html lang="en">
-<head>
-    <meta charset="UTF-8">
-    <meta name="viewport" content="width=device-width, initial-scale=1.0">
-    <title>Block {{ block.block_code }} • Radio Synopsis</title>
-    <link href="https://cdn.jsdelivr.net/npm/bootstrap@5.3.0/dist/css/bootstrap.min.css" rel="stylesheet">
-    <link href="https://cdn.jsdelivr.net/npm/bootstrap-icons@1.11.0/font/bootstrap-icons.css" rel="stylesheet">
-    <link rel="stylesheet" href="/static/css/theme.css">
-    <style>
-        .detail-meta { display:flex; flex-wrap:wrap; gap:.75rem; font-size:.7rem; color:var(--text-tertiary); margin: .25rem 0 1.25rem; }
-        .pill { background: var(--color-panel-alt); padding:.35rem .7rem; border-radius: var(--radius-pill); border:1px solid var(--color-border); }
-        .sub-heading { font-size:.8rem; text-transform:uppercase; letter-spacing:.12em; color:var(--text-tertiary); margin:1.5rem 0 .6rem; font-weight:600; }
-        .quote { border-left:3px solid var(--color-gold); padding:.4rem .85rem; margin:.6rem 0; background: var(--color-panel-alt); border-radius: var(--radius-sm); font-size:.8rem; }
-        .quote footer { font-size:.65rem; letter-spacing:.05em; margin-top:.25rem; color:var(--text-tertiary); }
-        .entity-badge { display:inline-block; background: var(--color-overlay); border:1px solid var(--color-border); padding:.35rem .6rem; border-radius: var(--radius-pill); font-size:.6rem; letter-spacing:.08em; margin:0 .4rem .4rem 0; text-transform:uppercase; }
-        .transcript-seg { margin:0 0 .75rem; padding:.55rem .75rem .6rem; background: var(--color-panel-alt); border:1px solid var(--color-border); border-radius: var(--radius-sm); font-size:.75rem; line-height:1.4; }
-        .transcript-seg small { display:block; font-size:.6rem; letter-spacing:.1em; color:var(--text-tertiary); margin-bottom:.25rem; }
-        .back-links { display:flex; gap:.5rem; flex-wrap:wrap; margin:0 0 1.2rem; }
-        .back-links a { text-decoration:none; font-size:.65rem; letter-spacing:.1em; padding:.5rem .85rem; border-radius: var(--radius-pill); background: var(--grad-active); color: var(--text-inverse); font-weight:600; }
-        .summary-text { font-size:.85rem; line-height:1.5; color:var(--text-secondary); white-space:pre-wrap; }
-    .emergent-grid { display:grid; gap:1rem; grid-template-columns:repeat(auto-fill,minmax(240px,1fr)); margin:.75rem 0 1.5rem; }
-    .emergent-card { background:var(--color-panel-alt); border:1px solid var(--color-border); border-radius:var(--radius-md); padding:.75rem .85rem .9rem; position:relative; }
-    .emergent-card h4 { font-size:.7rem; letter-spacing:.12em; margin:0 0 .4rem; text-transform:uppercase; color:var(--text-tertiary); font-weight:600; }
-    .theme-title { font-size:.78rem; font-weight:600; color:var(--text-primary); margin:0 0 .35rem; }
-    .theme-bullets { list-style:disc; padding-left:1.1rem; margin:0 0 .35rem; }
-    .theme-bullets li { font-size:.68rem; line-height:1.35; margin:.25rem 0; color:var(--text-secondary); }
-    .mini-badge { display:inline-block; background:var(--color-overlay); border:1px solid var(--color-border); padding:.2rem .45rem .25rem; border-radius:var(--radius-pill); font-size:.55rem; letter-spacing:.08em; font-weight:500; color:var(--text-tertiary); }
-    .positions-list, .actions-list { list-style:none; padding:0; margin:0; }
-    .positions-list li, .actions-list li { font-size:.65rem; line-height:1.3; padding:.4rem .5rem .45rem; background:var(--color-panel-alt); border:1px solid var(--color-border); border-radius:var(--radius-sm); margin:0 0 .45rem; }
-    .raw-json-wrap { display:none; margin-top:.75rem; }
-    .toggle-raw { appearance:none; border:none; background:var(--grad-active); color:var(--text-inverse); font-size:.55rem; letter-spacing:.12em; font-weight:600; padding:.45rem .7rem .5rem; border-radius:var(--radius-pill); cursor:pointer; }
-    pre.raw-json { max-height:300px; overflow:auto; font-size:.6rem; line-height:1.2; background:var(--color-panel-alt); border:1px solid var(--color-border); padding:.6rem .7rem; border-radius:var(--radius-sm); }
-    .seg-filler { opacity:.55; }
-    .filler-pill-ok { background: var(--color-panel-alt); }
-    .filler-pill-warn { background: linear-gradient(90deg, rgba(255,165,0,0.15), rgba(255,165,0,0.25)); border-color: rgba(255,165,0,0.6); }
-    .filler-pill-high { background: linear-gradient(90deg, rgba(220,53,69,0.15), rgba(220,53,69,0.3)); border-color: rgba(220,53,69,0.6); }
-
-        /* Mobile-specific styles for block detail page */
-        @media (max-width: 768px) {
-            .detail-meta {
-                flex-direction: column;
-                gap: 0.5rem;
-                font-size: 0.75rem;
-            }
-            
-            .pill {
-                padding: 0.4rem 0.8rem;
-                font-size: 0.7rem;
-                display: inline-block;
-                margin-bottom: 0.25rem;
-            }
-            
-            .back-links {
-                flex-direction: column;
-                gap: 0.4rem;
-            }
-            
-            .back-links a {
-                padding: 0.6rem 1rem;
-                font-size: 0.7rem;
-                text-align: center;
-            }
-            
-            .emergent-grid {
-                grid-template-columns: 1fr;
-                gap: 0.75rem;
-            }
-            
-            .emergent-card {
-                padding: 0.6rem 0.7rem 0.75rem;
-            }
-            
-            .theme-title {
-                font-size: 0.8rem;
-            }
-            
-            .theme-bullets li {
-                font-size: 0.7rem;
-            }
-            
-            .entities-grid {
-                grid-template-columns: 1fr !important;
-            }
-            
-            .entity-group {
-                margin-bottom: 1rem;
-            }
-            
-            .actions-list li {
-                flex-direction: column;
-                align-items: flex-start;
-                gap: 0.25rem;
-            }
-            
-            .metrics-grid {
-                grid-template-columns: repeat(2, 1fr) !important;
-            }
-            
-            .metric-card {
-                padding: 0.5rem !important;
-            }
-            
-            .metric-card div:first-child {
-                font-size: 1rem !important;
-            }
-            
-            .metric-card div:last-child {
-                font-size: 0.6rem !important;
-            }
-            
-            .transcript-seg {
-                padding: 0.6rem;
-                font-size: 0.8rem;
-            }
-            
-            .transcript-seg small {
-                font-size: 0.65rem;
-            }
-            
-            /* Mobile action bar styles */
-            .mobile-action-bar {
-                position: fixed;
-                bottom: 0;
-                left: 0;
-                right: 0;
-                background: var(--color-panel);
-                border-top: 1px solid var(--color-border);
-                padding: 0.75rem;
-                display: flex;
-                justify-content: space-around;
-                align-items: center;
-                z-index: 1000;
-                box-shadow: 0 -2px 10px rgba(0, 0, 0, 0.1);
-            }
-            
-            .mobile-action-bar button {
-                background: none;
-                border: none;
-                padding: 0.5rem;
-                border-radius: 8px;
-                display: flex;
-                flex-direction: column;
-                align-items: center;
-                gap: 0.25rem;
-                font-size: 0.75rem;
-                color: var(--text-secondary);
-                transition: all 0.2s ease;
-                min-width: 60px;
-                cursor: pointer;
-            }
-            
-            .mobile-action-bar button:hover {
-                background: var(--color-panel-alt);
-                color: var(--color-accent);
-            }
-            
-            .mobile-action-bar button.active {
-                color: var(--color-accent);
-                background: rgba(52, 152, 219, 0.1);
-            }
-            
-            .mobile-action-bar button i {
-                font-size: 1.2rem;
-            }
-            
-            .mobile-action-bar button span {
-                font-size: 0.7rem;
-                font-weight: 500;
-            }
-            
-            /* Adjust main content for mobile action bar */
-            main {
-                padding-bottom: 5rem;
-            }
-        }
-        
-        /* Hide mobile action bar on desktop */
-        @media (min-width: 769px) {
-            .mobile-action-bar {
-                display: none;
-            }
-            
-            main {
-                padding-bottom: 2rem;
-            }
-        }
-    </style>
-</head>
-<body>
-    <header class="app-header">
-        <a href="/" class="app-logo"><i class="bi bi-broadcast"></i> <span>Radio Synopsis</span></a>
-        <nav class="app-nav">
-            <a href="/" class="app-nav__link">Today</a>
-            <a href="/archive" class="app-nav__link">Archive</a>
-        </nav>
-    </header>
-    <main>
-        <section class="panel" data-active="true">
-            <div class="back-links">
-                <a href="/">DASHBOARD</a>
-                {% if show_date %}<a href="/?date_param={{ show_date }}">VIEW DAY</a>{% endif %}
-                <a href="/archive">ARCHIVE</a>
-            </div>
-            <h2><i class="bi bi-list-ul"></i> Block {{ block.block_code }} – {{ block.block_name }}</h2>
-            <div class="detail-meta">
-                {% if block.start_time %}<span class="pill"><i class="bi bi-clock"></i> Start {{ block.start_time }}</span>{% endif %}
-                {% if block.end_time %}<span class="pill"><i class="bi bi-stopwatch"></i> End {{ block.end_time }}</span>{% endif %}
-                {% if block.duration_minutes %}<span class="pill"><i class="bi bi-hourglass"></i> {{ block.duration_minutes }} min</span>{% endif %}
-                <span class="pill"><i class="bi bi-activity"></i> {{ block.status|upper }}</span>
-                {% if block.summary and block.summary.caller_count is not none %}<span class="pill"><i class="bi bi-people"></i> {{ block.summary.caller_count }} callers</span>{% endif %}
-                {% if block.filler_stats %}
-                    {% set fp = block.filler_stats.filler_pct %}
-                    {% set cls = 'ok' %}
-                    {% if fp > 50 %}{% set cls='high' %}{% elif fp > 35 %}{% set cls='warn' %}{% endif %}
-                    <span class="pill filler-pill-{{ cls }}" title="Filler share (ads, jingles, promos, inserts) of total segment duration."><i class="bi bi-music-note-beamed"></i> {{ fp }}% filler</span>
-                {% endif %}
-            </div>
-            {% if block.summary %}
-                <h3 class="sub-heading">Summary</h3>
-                <div class="summary-text">{{ block.summary.summary_text.split('{')[0].strip() if '{' in block.summary.summary_text else block.summary.summary_text }}</div>
-                {% if block.summary.key_points %}
-                    <h3 class="sub-heading">Key Points</h3>
-                    <ul style="font-size:.8rem; color:var(--text-secondary); line-height:1.45; margin:0 0 1rem; padding-left:1.1rem;">
-                        {% for point in block.summary.key_points %}
-                            <li style="margin:.35rem 0;">{{ point }}</li>
-                        {% endfor %}
-                    </ul>
-                {% endif %}
-                {% if block.summary.quotes %}
-                    <h3 class="sub-heading">💬 Notable Quotes & Context</h3>
-                    {% for quote in block.summary.quotes %}
-                        <div class="quote">
-                            "{{ quote.text }}"
-                            <footer>— {{ quote.speaker }}{% if quote.timestamp %} @ {{ quote.timestamp }}{% endif %}</footer>
-                            {% if quote.context %}
-                                <div style="margin-top:.5rem; padding-top:.5rem; border-top:1px solid var(--color-border); font-size:.7rem; color:var(--text-secondary); font-style:italic;">
-                                    → {{ quote.context }}
-                                </div>
-                            {% endif %}
-                        </div>
-                    {% endfor %}
-                {% endif %}
-                {% if block.summary.entities %}
-                    <h3 class="sub-heading">Entities</h3>
-                    <div>{% for entity in block.summary.entities %}<span class="entity-badge">{{ entity }}</span>{% endfor %}</div>
-                {% endif %}
-                {% if block.emergent %}
-                    <h3 class="sub-heading" style="margin-top:1.75rem;">Analysis Overview</h3>
-                    <div class="mobile-collapse" data-collapsed="false" data-title="Analysis Overview" data-section="analysis"></div>
-                    
-                    <!-- Key Themes -->
-                    {% if block.emergent.key_themes %}
-                        <h4 style="margin:1rem 0 .75rem; font-size:.8rem; color:var(--text-primary); font-weight:600;">📋 Key Discussion Topics</h4>
-                        <div class="emergent-grid">
-                            {% for theme in block.emergent.key_themes %}
-                                <div class="emergent-card">
-                                    <div class="theme-title">{{ theme.title }}</div>
-                                    {% if theme.summary_bullets %}
-                                        <ul class="theme-bullets">
-                                            {% for bullet in theme.summary_bullets %}
-                                                <li>{{ bullet | replace('•','') | trim }}</li>
-                                            {% endfor %}
-                                        </ul>
-                                    {% endif %}
-                                    <span class="mini-badge">{{ theme.callers or 0 }} callers</span>
-                                </div>
-                            {% endfor %}
-                        </div>
-                    {% endif %}
-
-                    <!-- Official Announcements -->
-                    {% if block.emergent.official_announcements %}
-                        <h4 style="margin:1.5rem 0 .75rem; font-size:.8rem; color:var(--text-primary); font-weight:600;">📢 Official Announcements</h4>
-                        {% for announcement in block.emergent.official_announcements %}
-                            <div class="emergent-card" style="border-left: 4px solid var(--color-gold);">
-                                <div class="theme-title">{{ announcement.topic }}</div>
-                                <p style="font-size:.75rem; line-height:1.4; color:var(--text-secondary); margin:.4rem 0;">{{ announcement.summary }}</p>
-                            </div>
-                        {% endfor %}
-                    {% endif %}
-
-                    <!-- Public Concerns -->
-                    {% if block.emergent.public_concerns %}
-                        <h4 style="margin:1.5rem 0 .75rem; font-size:.8rem; color:var(--text-primary); font-weight:600;">🗣️ Public Concerns</h4>
-                        {% for concern in block.emergent.public_concerns %}
-                            <div class="emergent-card" style="border-left: 4px solid #dc3545;">
-                                <div class="theme-title">{{ concern.topic }}</div>
-                                <p style="font-size:.75rem; line-height:1.4; color:var(--text-secondary); margin:.4rem 0;">{{ concern.summary }}</p>
-                                <span class="mini-badge">{{ concern.urgency|upper }}</span>
-                            </div>
-                        {% endfor %}
-                    {% endif %}
-
-                    <!-- Entities (Government, Private Sector, etc.) -->
-                    {% if block.emergent.entities %}
-                        <h4 style="margin:1.5rem 0 .75rem; font-size:.8rem; color:var(--text-primary); font-weight:600;">🏛️ Key Entities Mentioned</h4>
-                        <div class="entities-grid" style="display:grid; gap:.75rem; grid-template-columns:repeat(auto-fit, minmax(200px,1fr));">
-                            {% if block.emergent.entities.government %}
-                                <div class="entity-group">
-                                    <h5 style="font-size:.7rem; color:var(--text-tertiary); margin:0 0 .4rem;">Government</h5>
-                                    {% for entity in block.emergent.entities.government %}
-                                        <span class="entity-badge" style="background: rgba(40,167,69,0.15); border-color: rgba(40,167,69,0.4);">{{ entity }}</span>
-                                    {% endfor %}
-                                </div>
-                            {% endif %}
-                            {% if block.emergent.entities.private_sector %}
-                                <div class="entity-group">
-                                    <h5 style="font-size:.7rem; color:var(--text-tertiary); margin:0 0 .4rem;">Private Sector</h5>
-                                    {% for entity in block.emergent.entities.private_sector %}
-                                        <span class="entity-badge" style="background: rgba(0,123,255,0.15); border-color: rgba(0,123,255,0.4);">{{ entity }}</span>
-                                    {% endfor %}
-                                </div>
-                            {% endif %}
-                            {% if block.emergent.entities.civil_society %}
-                                <div class="entity-group">
-                                    <h5 style="font-size:.7rem; color:var(--text-tertiary); margin:0 0 .4rem;">Civil Society</h5>
-                                    {% for entity in block.emergent.entities.civil_society %}
-                                        <span class="entity-badge" style="background: rgba(255,193,7,0.15); border-color: rgba(255,193,7,0.4);">{{ entity }}</span>
-                                    {% endfor %}
-                                </div>
-                            {% endif %}
-                            {% if block.emergent.entities.individuals %}
-                                <div class="entity-group">
-                                    <h5 style="font-size:.7rem; color:var(--text-tertiary); margin:0 0 .4rem;">Individuals</h5>
-                                    {% for entity in block.emergent.entities.individuals %}
-                                        <span class="entity-badge" style="background: rgba(108,117,125,0.15); border-color: rgba(108,117,125,0.4);">{{ entity }}</span>
-                                    {% endfor %}
-                                </div>
-                            {% endif %}
-                        </div>
-                    {% endif %}
-
-                    <!-- Actions / Follow-Ups -->
-                    {% if block.emergent.actions %}
-                        <h4 style="margin:1.5rem 0 .75rem; font-size:.8rem; color:var(--text-primary); font-weight:600;">✅ Action Items & Follow-Ups</h4>
-                        <ul class="actions-list">
-                            {% for action in block.emergent.actions %}
-                                <li style="display:flex; align-items:flex-start; gap:.5rem;">
-                                    <span style="font-weight:600; color:var(--text-primary); min-width:fit-content;">{{ action.who }}:</span>
-                                    <span style="flex:1;">{{ action.what }}</span>
-                                    {% if action.urgency %}
-                                        <span class="mini-badge urgency-{{ action.urgency }}">{{ action.urgency|upper }}</span>
-                                    {% endif %}
-                                </li>
-                            {% endfor %}
-                        </ul>
-                    {% endif %}
-
-                    <!-- Show Metrics if Available -->
-                    {% if block.emergent.metrics %}
-                        <h4 style="margin:1.5rem 0 .75rem; font-size:.8rem; color:var(--text-primary); font-weight:600;">📊 Program Metrics</h4>
-                        <div class="metrics-grid" style="display:grid; gap:.75rem; grid-template-columns:repeat(auto-fit, minmax(120px,1fr));">
-                            {% if block.emergent.metrics.caller_count is defined %}
-                                <div class="metric-card" style="text-align:center; padding:.6rem; background:var(--color-panel-alt); border:1px solid var(--color-border); border-radius:var(--radius-sm);">
-                                    <div style="font-size:1.2rem; font-weight:600; color:var(--text-primary);">{{ block.emergent.metrics.caller_count }}</div>
-                                    <div style="font-size:.6rem; color:var(--text-tertiary);">CALLERS</div>
-                                </div>
-                            {% endif %}
-                            {% if block.emergent.metrics.caller_talk_ratio is defined %}
-                                <div class="metric-card" style="text-align:center; padding:.6rem; background:var(--color-panel-alt); border:1px solid var(--color-border); border-radius:var(--radius-sm);">
-                                    <div style="font-size:1.2rem; font-weight:600; color:var(--text-primary);">{{ (block.emergent.metrics.caller_talk_ratio * 100)|round }}%</div>
-                                    <div style="font-size:.6rem; color:var(--text-tertiary);">CALLER TALK TIME</div>
-                                </div>
-                            {% endif %}
-                            {% if block.emergent.metrics.filler_ratio is defined %}
-                                <div class="metric-card" style="text-align:center; padding:.6rem; background:var(--color-panel-alt); border:1px solid var(--color-border); border-radius:var(--radius-sm);">
-                                    <div style="font-size:1.2rem; font-weight:600; color:var(--text-primary);">{{ (block.emergent.metrics.filler_ratio * 100)|round }}%</div>
-                                    <div style="font-size:.6rem; color:var(--text-tertiary);">FILLER</div>
-                                </div>
-                            {% endif %}
-                        </div>
-                    {% endif %}
-
-                    <!-- Commercial Items -->
-                    {% if block.emergent.commercial_items %}
-                        <h4 style="margin:1.5rem 0 .75rem; font-size:.8rem; color:var(--text-primary); font-weight:600;">📺 Commercial Content</h4>
-                        <div style="font-size:.75rem; color:var(--text-secondary); line-height:1.4;">
-                            {% for item in block.emergent.commercial_items %}
-                                <span class="entity-badge" style="background: rgba(108,117,125,0.1); margin:.2rem .3rem .2rem 0;">{{ item }}</span>
-                            {% endfor %}
-                        </div>
-                    {% endif %}
-            {% endif %}
-            {% if block.transcript %}
-                <h3 class="sub-heading" style="margin-top:2rem;">Transcript</h3>
-                <div class="mobile-collapse" data-collapsed="true" data-title="Transcript" data-section="transcript"></div>
-                {% if block.guard_band_stats %}
-                <div class="gb-stats">
-                    <span>{{ block.guard_band_stats.count }} filler segments</span>
-                    <span>{{ block.guard_band_stats.duration_seconds }}s filler</span>
-                    {% if block.guard_band_stats.content_seconds is not none and block.guard_band_stats.total_seconds %}
-                        <span>{{ block.guard_band_stats.content_seconds }}s content of {{ block.guard_band_stats.total_seconds }}s total</span>
-                    {% endif %}
-                </div>
-                {% endif %}
-                <div style="max-height:600px; overflow:auto; padding-right:.5rem;" id="transcriptContainer">
-                    {% if block.transcript.segments %}
-                        {% for segment in block.transcript.segments %}
-                            <div class="transcript-seg{% if segment.guard_band %} guard-band{% endif %}" data-guard-band="{{ segment.guard_band|default(false) }}">
-                                <small>[{{ "%.0f" | format(segment.start) }}s] {{ segment.speaker or 'Speaker' }}</small>
-                                {{ segment.text }}
-                            </div>
-                        {% endfor %}
-                    {% else %}
-                        <div class="transcript-seg">{{ block.transcript.text }}</div>
-                    {% endif %}
-                </div>
-            {% endif %}
-            {% if segments %}
-                <h3 class="sub-heading" style="margin-top:2rem;">Segments (Phase 1 Stored)</h3>
-                <div class="mobile-collapse" data-collapsed="true" data-title="Segments" data-section="segments"></div>
-                <div class="segments-wrapper" style="max-height:300px; overflow:auto; border:1px solid var(--color-border); border-radius:var(--radius-sm);">
-                    <table class="segments-table responsive-collapse" style="width:100%; font-size:.65rem; border-collapse:collapse;">
-                        <thead style="position:sticky; top:0; background:var(--color-panel);">
-                            <tr style="text-align:left;">
-                                <th class="col-start" style="padding:.4rem .5rem; border-bottom:1px solid var(--color-border);">Start</th>
-                                <th class="col-end" style="padding:.4rem .5rem; border-bottom:1px solid var(--color-border);">End</th>
-                                <th class="col-speaker" style="padding:.4rem .5rem; border-bottom:1px solid var(--color-border);">Speaker</th>
-                                <th class="col-filler" style="padding:.4rem .5rem; border-bottom:1px solid var(--color-border);">Filler</th>
-                                <th class="col-text" style="padding:.4rem .5rem; border-bottom:1px solid var(--color-border);">Text</th>
-                            </tr>
-                        </thead>
-                        <tbody>
-                            {% for s in segments %}
-                            <tr style="border-bottom:1px solid var(--color-border);" class="seg-row {% if s.guard_band %}seg-filler{% endif %}">
-                                <td class="col-start" style="padding:.35rem .5rem; white-space:nowrap;">{{ '%.1f'|format(s.start_sec) }}</td>
-                                <td class="col-end" style="padding:.35rem .5rem; white-space:nowrap;">{{ '%.1f'|format(s.end_sec) }}</td>
-                                <td class="col-speaker" style="padding:.35rem .5rem; white-space:nowrap;">{{ s.speaker or '-' }}</td>
-                                <td class="col-filler" style="padding:.35rem .5rem; white-space:nowrap;">{% if s.guard_band %}YES{% else %}NO{% endif %}</td>
-                                <td class="col-text" style="padding:.35rem .5rem;">{{ s.text }}</td>
-                            </tr>
-                            {% endfor %}
-                        </tbody>
-                    </table>
-                </div>
-            {% endif %}
-            {% endif %}
-        </section>
-    </main>
-    <script>
-    // Mobile collapsible sections
-    (function(){
-        const isSmall = () => window.matchMedia('(max-width:760px)').matches;
-        function applyCollapses(){
-            document.querySelectorAll('.mobile-collapse').forEach(anchor => {
-                let targetSection = anchor.getAttribute('data-section');
-                // The section content is the next sibling elements until next heading or collapse marker
-                if(!anchor.dataset.bound){
-                    const btn = document.createElement('button');
-                    btn.type = 'button';
-                    btn.className = 'collapse-toggle';
-                    btn.innerHTML = `<i class="bi bi-chevron-down"></i> <span>${anchor.getAttribute('data-title')||'Section'}</span>`;
-                    anchor.appendChild(btn);
-                    btn.addEventListener('click', ()=>{
-                        const state = anchor.getAttribute('data-collapsed') === 'true';
-                        anchor.setAttribute('data-collapsed', state ? 'false':'true');
-                        btn.querySelector('i').className = state ? 'bi bi-chevron-up':'bi bi-chevron-down';
-                    });
-                    anchor.dataset.bound = '1';
-                }
-                // Wrap following siblings until next collapse marker or end of section
-                if(!anchor.nextElementSibling) return;
-                if(!anchor._wrapper){
-                    const wrap = document.createElement('div');
-                    wrap.className = 'collapse-body';
-                    // Move siblings into wrapper until another .mobile-collapse or end marker encountered
-                    let cursor = anchor.nextElementSibling;
-                    const collected = [];
-                    while(cursor && !cursor.classList.contains('mobile-collapse')){
-                        const next = cursor.nextElementSibling;
-                        collected.push(cursor);
-                        cursor = next;
-                    }
-                    collected.forEach(el=>wrap.appendChild(el));
-                    anchor.parentElement.insertBefore(wrap, cursor||null);
-                    anchor._wrapper = wrap;
-                }
-                if(isSmall()){
-                    anchor._wrapper.style.display = anchor.getAttribute('data-collapsed') === 'true' ? 'none':'block';
-                    anchor.style.display = 'block';
-                } else {
-                    anchor._wrapper.style.display = 'block';
-                    anchor.style.display = 'none';
-                }
-            });
-        }
-        window.addEventListener('resize', applyCollapses);
-        window.addEventListener('load', applyCollapses);
-    })();
-    </script>
-    <style>
-    /* Collapsible sections */
-    .mobile-collapse{ margin:.75rem 0 1rem; }
-    .mobile-collapse .collapse-toggle{ width:100%; background:var(--color-panel-alt); border:1px solid var(--color-border); color:var(--text-secondary); padding:.55rem .85rem; border-radius:var(--radius-sm); font-size:.65rem; letter-spacing:.1em; font-weight:600; display:flex; align-items:center; gap:.55rem; cursor:pointer; }
-    .mobile-collapse .collapse-toggle:hover{ border-color:var(--color-border-strong); color:var(--text-primary); }
-    .mobile-collapse[data-collapsed='true'] .collapse-toggle i{ transform:rotate(0deg); }
-    .mobile-collapse[data-collapsed='false'] .collapse-toggle i{ transform:rotate(180deg); }
-    /* Responsive segment table -> cards */
-    @media (max-width:760px){
-      .segments-wrapper{ max-height:none !important; overflow:visible !important; }
-      table.segments-table{ border:0; }
-      .segments-table thead{ display:none; }
-      .segments-table tbody tr{ display:block; padding:.6rem .65rem .55rem; margin:.55rem 0; border:1px solid var(--color-border); border-radius:var(--radius-md); background:var(--color-panel-alt); }
-      .segments-table tbody tr.seg-filler{ opacity:.55; }
-      .segments-table tbody tr td{ display:block; padding:.15rem 0 .15rem 0 !important; font-size:.58rem; letter-spacing:.05em; }
-      .segments-table tbody tr td.col-text{ font-size:.65rem; margin-top:.25rem; line-height:1.3; }
-      .segments-table tbody tr td.col-start:before{ content:'Start '; font-weight:600; }
-      .segments-table tbody tr td.col-end:before{ content:'End '; font-weight:600; }
-      .segments-table tbody tr td.col-speaker:before{ content:'Speaker '; font-weight:600; }
-      .segments-table tbody tr td.col-filler:before{ content:'Filler '; font-weight:600; }
-    }
-    </style>
-
-        <!-- Mobile Action Bar -->
-        <nav class="mobile-action-bar" aria-label="Quick actions">
-            <button onclick="location.href='/'"><i class="bi bi-house"></i><span>Home</span></button>
-            <button onclick="location.href='/archive'"><i class="bi bi-archive"></i><span>Archive</span></button>
-            <button onclick="window.history.back()"><i class="bi bi-arrow-left"></i><span>Back</span></button>
-        </nav>
-</body>
-</html>
-=======
 
 <!DOCTYPE html>
 <html lang="en">
@@ -613,5 +88,4 @@
 
     <script src="https://cdn.jsdelivr.net/npm/bootstrap@5.1.3/dist/js/bootstrap.bundle.min.js"></script>
 </body>
-</html>
->>>>>>> 48c17a38
+</html>